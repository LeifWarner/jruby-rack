--- conflicted
+++ resolved
@@ -1,31 +1,21 @@
 require 'jruby/rack/queues'
 
 class QueueController < ApplicationController
-  include JRuby::Rack::MessageHandler
-
   skip_before_filter :verify_authenticity_token
   cattr_accessor :queue_count, :instance_writer => false
   @@queue_count = 0
 
-<<<<<<< HEAD
-  subscribe_to("rack") do |msg|
-=======
   include JRuby::Rack::Queues::MessagePublisher::To("rack")
   extend JRuby::Rack::Queues::MessageSubscriber
 
   subscribes_to "rack" do |msg|
->>>>>>> 8952848b
     puts "Received message: #{msg.inspect}"
     self.queue_count += 1
   end
 
   def index
     if request.post?
-<<<<<<< HEAD
-      publish_to("rack", "hi")
-=======
       publish_message params[:msg] || "hi"
->>>>>>> 8952848b
     end
     render :text => "Queue count: #{queue_count}\n"
   end
