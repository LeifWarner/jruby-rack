require 'jruby/rack/queues'

class QueueController < ApplicationController
  include JRuby::Rack::MessageHandler

  skip_before_filter :verify_authenticity_token
  cattr_accessor :queue_count, :instance_writer => false
  @@queue_count = 0

<<<<<<< HEAD
  JRuby::Rack::Queues::Registry.register_listener("rack") do |msg|
=======
  subscribe_to("rack") do |msg|
>>>>>>> ef951857
    puts "Received message: #{msg.inspect}"
    self.queue_count += 1
  end

  def index
    if request.post?
<<<<<<< HEAD
      JRuby::Rack::Queues::Registry.send_message("rack", params[:msg] || "hi")
=======
      publish_to("rack", "hi")
>>>>>>> ef951857
    end
    render :text => "Queue count: #{queue_count}\n"
  end
end<|MERGE_RESOLUTION|>--- conflicted
+++ resolved
@@ -7,22 +7,14 @@
   cattr_accessor :queue_count, :instance_writer => false
   @@queue_count = 0
 
-<<<<<<< HEAD
-  JRuby::Rack::Queues::Registry.register_listener("rack") do |msg|
-=======
   subscribe_to("rack") do |msg|
->>>>>>> ef951857
     puts "Received message: #{msg.inspect}"
     self.queue_count += 1
   end
 
   def index
     if request.post?
-<<<<<<< HEAD
-      JRuby::Rack::Queues::Registry.send_message("rack", params[:msg] || "hi")
-=======
       publish_to("rack", "hi")
->>>>>>> ef951857
     end
     render :text => "Queue count: #{queue_count}\n"
   end
